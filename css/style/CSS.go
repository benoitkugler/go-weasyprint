package style

import (
	"errors"
	"fmt"
	"io"
	"io/ioutil"
	"log"
	"os"
	"path/filepath"

	"github.com/benoitkugler/go-weasyprint/css/parser"

	"github.com/benoitkugler/go-weasyprint/fonts"

<<<<<<< HEAD
	cascadia "github.com/benoitkugler/cascadia2"
=======
	"github.com/benoitkugler/cascadia"
>>>>>>> a915aa7d
	"github.com/benoitkugler/go-weasyprint/css/validation"
	"github.com/benoitkugler/go-weasyprint/utils"
	"golang.org/x/net/html"
)

var HTML5_UA_STYLESHEET, HTML5_PH_STYLESHEET CSS

// LoadStyleSheet should be called once to load stylesheets ressources.
// `path` is the folder containing the 'ressources' directory.
// It will panic on failure.
func LoadStyleSheet(path string) {
	var err error
	HTML5_UA_STYLESHEET, err = newCSS(CssFilename(filepath.Join(path, "ressources", "html5_ua.css")))
	if err != nil {
		panic(err)
	}
	HTML5_PH_STYLESHEET, err = newCSS(CssFilename(filepath.Join(path, "ressources", "html5_ph.css")))
	if err != nil {
		panic(err)
	}
}

// CSS represents a parsed CSS stylesheet.
// An instance is created in the same way as `HTML`, except that
// the ``tree`` argument is not available. All other arguments are the same.
// An additional argument called ``font_config`` must be provided to handle
// ``@font-config`` rules. The same ``fonts.FontConfiguration`` object must be
// used for different ``CSS`` objects applied to the same document.
// ``CSS`` objects have no public attribute or method. They are only meant to
// be used in the `HTML.WritePdf`, `HTML.WritePng` and
// `HTML.Render` methods of `HTML` objects.
type CSS struct {
	matcher   *matcher
	pageRules *[]pageRule
	baseUrl   string
	fonts     *[]string
}

// checkMimeType = false
func NewCSS(input cssInput, baseUrl string,
	urlFetcher utils.UrlFetcher, checkMimeType bool,
	mediaType string, fontConfig *fonts.FontConfiguration, matcher *matcher,
	pageRules *[]pageRule) (CSS, error) {

	log.Printf("Step 2 - Fetching and parsing CSS - %s", input)

	if urlFetcher == nil {
		urlFetcher = utils.DefaultUrlFetcher
	}
	if mediaType == "" {
		mediaType = "print"
	}
	ressource, err := selectSource(input, baseUrl, urlFetcher, checkMimeType)
	if err != nil {
		return CSS{}, fmt.Errorf("error fetching css input : %s", err)
	}
	defer ressource.content.Close()
	content, err := ioutil.ReadAll(ressource.content)
	if err != nil {
		return CSS{}, fmt.Errorf("cannot read ressource : %s", err)
	}
	stylesheet := parser.ParseStylesheet2(content, false, false)

	if matcher == nil {
		matcher = NewMatcher()
	}
	if pageRules == nil {
		pageRules = &[]pageRule{}
	}
	out := CSS{
		baseUrl:   baseUrl,
		matcher:   matcher,
		pageRules: pageRules,
		fonts:     &[]string{},
	}
	// TODO: fonts are stored here and should be cleaned after rendering

	preprocessStylesheet(mediaType, baseUrl, stylesheet, urlFetcher, matcher,
		out.pageRules, out.fonts, fontConfig, false)
	return out, nil
}

func newCSS(input cssInput) (CSS, error) {
	return NewCSS(input, "", nil, false, "", nil, nil, nil)
}

type cssInput interface {
	isCssInput()
	String() string
}

type CssFilename string
type CssUrl string
type CssString string
type CssReader struct {
	io.ReadCloser
}

func (c CssFilename) isCssInput() {}
func (c CssUrl) isCssInput()      {}
func (c CssString) isCssInput()   {}
func (c CssReader) isCssInput()   {}
func (c CssFilename) String() string {
	return string(c)
}
func (c CssUrl) String() string {
	return string(c)
}
func (c CssString) String() string {
	return string(c)
}
func (c CssReader) String() string {
	return fmt.Sprintf("reader at %p", c.ReadCloser)
}

type source struct {
	content io.ReadCloser
	baseUrl string
}

// Check that only one input is not None, and return it with the
// normalized ``baseUrl``.
// checkCssMimeType=false
// source may have nil content
func selectSource(input cssInput, baseUrl string, urlFetcher utils.UrlFetcher,
	checkCssMimeType bool) (out source, err error) {

	if baseUrl != "" {
		baseUrl, err = utils.EnsureUrl(baseUrl)
		if err != nil {
			return
		}
	}
	switch data := input.(type) {
	case CssFilename:
		if baseUrl == "" {
			baseUrl, err = utils.Path2url(string(data))
			if err != nil {
				return
			}
		}
		f, err := os.Open(string(data))
		if err != nil {
			return source{}, err
		}
		return source{content: f, baseUrl: baseUrl}, nil
	case CssUrl:
		result, err := urlFetcher(string(data))
		if err != nil {
			return source{}, err
		}
		if result.RedirectedUrl == "" {
			result.RedirectedUrl = string(data)
		}
		if checkCssMimeType && result.MimeType != "text/css" {
			log.Printf("Unsupported stylesheet type %s for %s",
				result.MimeType, result.RedirectedUrl)
			return source{baseUrl: baseUrl}, nil
		} else {
			if baseUrl == "" {
				baseUrl = result.RedirectedUrl
			}
			return source{content: result.Content, baseUrl: baseUrl}, nil
		}

	case CssReader:
		return source{content: data.ReadCloser, baseUrl: baseUrl}, nil
	case CssString:
		return source{content: utils.NewBytesCloser(string(data)), baseUrl: baseUrl}, nil
	default:
		return source{}, errors.New("unexpected css input")
	}
}

type match struct {
	selector     cascadia.Selector
	declarations []validation.ValidatedProperty
}

type matcher []match

func NewMatcher() *matcher {
	return &matcher{}
}

type matchResult struct {
<<<<<<< HEAD
	specificity [3]uint8
	// order       int
	pseudoType string
	payload    []validation.ValidatedProperty
}

// Match selectors against the given element.
// Returns a list of the `payload` objects associated
// to selectors that match element.
func (m matcher) Match(element *html.Node) []matchResult {
	var out []matchResult
	for _, selector := range m {
		if selector.selector.Match(element) {
			out = append(out, matchResult{})
		}
	}
=======
	specificity cascadia.Specificity
	pseudoType  string
	payload     []validation.ValidatedProperty
}

func (m matcher) Match(element *html.Node) (out []matchResult) {
	for _, mat := range m {
		for _, det := range mat.selector.MatchDetails(element) {
			out = append(out, matchResult{specificity: det.Specificity, pseudoType: det.PseudoElement, payload: mat.declarations})
		}
	}
	return
>>>>>>> a915aa7d
}<|MERGE_RESOLUTION|>--- conflicted
+++ resolved
@@ -13,11 +13,7 @@
 
 	"github.com/benoitkugler/go-weasyprint/fonts"
 
-<<<<<<< HEAD
 	cascadia "github.com/benoitkugler/cascadia2"
-=======
-	"github.com/benoitkugler/cascadia"
->>>>>>> a915aa7d
 	"github.com/benoitkugler/go-weasyprint/css/validation"
 	"github.com/benoitkugler/go-weasyprint/utils"
 	"golang.org/x/net/html"
@@ -204,24 +200,6 @@
 }
 
 type matchResult struct {
-<<<<<<< HEAD
-	specificity [3]uint8
-	// order       int
-	pseudoType string
-	payload    []validation.ValidatedProperty
-}
-
-// Match selectors against the given element.
-// Returns a list of the `payload` objects associated
-// to selectors that match element.
-func (m matcher) Match(element *html.Node) []matchResult {
-	var out []matchResult
-	for _, selector := range m {
-		if selector.selector.Match(element) {
-			out = append(out, matchResult{})
-		}
-	}
-=======
 	specificity cascadia.Specificity
 	pseudoType  string
 	payload     []validation.ValidatedProperty
@@ -234,5 +212,4 @@
 		}
 	}
 	return
->>>>>>> a915aa7d
 }