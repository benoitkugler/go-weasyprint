<<<<<<< HEAD
    def createBlockFormattingContext(self) {
        self.excludedShapes = []
        self.ExcludedShapesLists.append(self.excludedShapes)
    }

    def finishBlockFormattingContext(self, rootBox) {
        // See http://www.w3.org/TR/CSS2/visudet.html#root-height
        if rootBox.style["height"] == "auto" && self.excludedShapes {
            boxBottom = rootBox.contentBoxY() + rootBox.height
            maxShapeBottom = max([
                shape.positionY + shape.marginHeight()
                for shape := range self.excludedShapes] + [boxBottom])
            rootBox.height += maxShapeBottom - boxBottom
        } self.ExcludedShapesLists.pop()
        if self.ExcludedShapesLists {
            self.excludedShapes = self.ExcludedShapesLists[-1]
        } else {
            self.excludedShapes = None
        }
    }

    def getStringSetFor(self, page, name, keyword="first") {
        """Resolve value of string function (as set by string set).

        We"ll have something like this that represents all assignments on a
        given page:

        {1: [u"First Header"], 3: [u"Second Header"],
         4: [u"Third Header", u"3.5th Header"]}

        Value depends on current page.
        http://dev.w3.org/csswg/css-gcpm/#funcdef-string

        :param name: the name of the named string.
        :param keyword: indicates which value of the named string to use.
                        Default is the first assignment on the current page
                        else the most recent assignment (entry value)
        :returns: text

        """
        if self.currentPage := range self.stringSet[name] {
            // A value was assigned on this page
            firstString = self.stringSet[name][self.currentPage][0]
            lastString = self.stringSet[name][self.currentPage][-1]
            if keyword == "first" {
                return firstString
            } else if keyword == "start" {
                element = page
                while element {
                    if element.style["stringSet"] != "none" {
                        for (stringName, ) := range element.style["stringSet"] {
                            if stringName == name {
                                return firstString
                            }
                        }
                    } if isinstance(element, boxes.ParentBox) {
                        if element.children {
                            element = element.children[0]
                            continue
                        }
                    } break
                }
            } else if keyword == "last" {
                return lastString
            }
        } // Search backwards through previous pages
        for previousPage := range range(self.currentPage - 1, 0, -1) {
            if previousPage := range self.stringSet[name] {
                return self.stringSet[name][previousPage][-1]
            }
        } return ""
=======
"""
    weasyprint.layout.minMax
    -------------------------

    :copyright: Copyright 2011-2019 Simon Sapin && contributors, see AUTHORS.
    :license: BSD, see LICENSE for details.

"""

import functools


// Decorate a function that sets the used width of a box to handle
//     {min,max}-width.
//     
func handleMinMaxWidth(function) {
    @functools.wraps(function)
    def wrapper(box, *args) {
        computedMargins = box.marginLeft, box.marginRight
        result = function(box, *args)
        if box.width > box.maxWidth {
            box.width = box.maxWidth
            box.marginLeft, box.marginRight = computedMargins
            result = function(box, *args)
        } if box.width < box.minWidth {
            box.width = box.minWidth
            box.marginLeft, box.marginRight = computedMargins
            result = function(box, *args)
        } return result
    } wrapper.withoutMinMax = function
    return wrapper
} 

// Decorate a function that sets the used height of a box to handle
//     {min,max}-height.
//     
func handleMinMaxHeight(function) {
    @functools.wraps(function)
    def wrapper(box, *args) {
        computedMargins = box.marginTop, box.marginBottom
        result = function(box, *args)
        if box.height > box.maxHeight {
            box.height = box.maxHeight
            box.marginTop, box.marginBottom = computedMargins
            result = function(box, *args)
        } if box.height < box.minHeight {
            box.height = box.minHeight
            box.marginTop, box.marginBottom = computedMargins
            result = function(box, *args)
        } return result
    } wrapper.withoutMinMax = function
    return wrapper
>>>>>>> 9c5e234a
<|MERGE_RESOLUTION|>--- conflicted
+++ resolved
@@ -1,76 +1,3 @@
-<<<<<<< HEAD
-    def createBlockFormattingContext(self) {
-        self.excludedShapes = []
-        self.ExcludedShapesLists.append(self.excludedShapes)
-    }
-
-    def finishBlockFormattingContext(self, rootBox) {
-        // See http://www.w3.org/TR/CSS2/visudet.html#root-height
-        if rootBox.style["height"] == "auto" && self.excludedShapes {
-            boxBottom = rootBox.contentBoxY() + rootBox.height
-            maxShapeBottom = max([
-                shape.positionY + shape.marginHeight()
-                for shape := range self.excludedShapes] + [boxBottom])
-            rootBox.height += maxShapeBottom - boxBottom
-        } self.ExcludedShapesLists.pop()
-        if self.ExcludedShapesLists {
-            self.excludedShapes = self.ExcludedShapesLists[-1]
-        } else {
-            self.excludedShapes = None
-        }
-    }
-
-    def getStringSetFor(self, page, name, keyword="first") {
-        """Resolve value of string function (as set by string set).
-
-        We"ll have something like this that represents all assignments on a
-        given page:
-
-        {1: [u"First Header"], 3: [u"Second Header"],
-         4: [u"Third Header", u"3.5th Header"]}
-
-        Value depends on current page.
-        http://dev.w3.org/csswg/css-gcpm/#funcdef-string
-
-        :param name: the name of the named string.
-        :param keyword: indicates which value of the named string to use.
-                        Default is the first assignment on the current page
-                        else the most recent assignment (entry value)
-        :returns: text
-
-        """
-        if self.currentPage := range self.stringSet[name] {
-            // A value was assigned on this page
-            firstString = self.stringSet[name][self.currentPage][0]
-            lastString = self.stringSet[name][self.currentPage][-1]
-            if keyword == "first" {
-                return firstString
-            } else if keyword == "start" {
-                element = page
-                while element {
-                    if element.style["stringSet"] != "none" {
-                        for (stringName, ) := range element.style["stringSet"] {
-                            if stringName == name {
-                                return firstString
-                            }
-                        }
-                    } if isinstance(element, boxes.ParentBox) {
-                        if element.children {
-                            element = element.children[0]
-                            continue
-                        }
-                    } break
-                }
-            } else if keyword == "last" {
-                return lastString
-            }
-        } // Search backwards through previous pages
-        for previousPage := range range(self.currentPage - 1, 0, -1) {
-            if previousPage := range self.stringSet[name] {
-                return self.stringSet[name][previousPage][-1]
-            }
-        } return ""
-=======
 """
     weasyprint.layout.minMax
     -------------------------
@@ -122,5 +49,4 @@
             result = function(box, *args)
         } return result
     } wrapper.withoutMinMax = function
-    return wrapper
->>>>>>> 9c5e234a
+    return wrapper